--- conflicted
+++ resolved
@@ -60,17 +60,11 @@
      *
      * @param clazz   The class definition of the config.
      * @param printer The printer configuration to use.
-<<<<<<< HEAD
-=======
-     * @throws IOException                    If the config filepath contains invalid characters.
-     * @throws ArrayIndexOutOfBoundsException If you don't provide the same number of pathReplacements as {path_parameters} in the @Config path.
->>>>>>> a09f5a0d
      */
     public static <T> T load(@NotNull Class<T> clazz, @NotNull Printer printer) throws RuntimeException {
         try {
             printer.injecting(clazz.isAnnotationPresent(Inject.class));
 
-<<<<<<< HEAD
             if(!(clazz.isAnnotationPresent(Config.class) || !printer.injecting()))
                 throw new RuntimeException("Config class declarations must be annotated with either @Config or @Inject.");
 
@@ -81,16 +75,6 @@
             }
 
             String path = parsePath(configPath, printer);
-=======
-        if (!(clazz.isAnnotationPresent(Config.class) || !printer.injecting()))
-            throw new RuntimeException("Config class declarations must be annotated with either @Config or @Inject.");
-
-        String configPath;
-        {
-            if (printer.injecting()) configPath = clazz.getAnnotation(Inject.class).value();
-            else configPath = clazz.getAnnotation(Config.class).value();
-        }
->>>>>>> a09f5a0d
 
             T instance = clazz.getConstructor().newInstance();
 
